mod members;
mod normal;

<<<<<<< HEAD
use std::{cmp::max, fmt};
=======
use std::{cmp::max, collections::HashSet};
>>>>>>> 910bf531

pub use members::RoomMember;
pub use normal::{Room, RoomInfo, RoomType};
use ruma::{
    events::{
        room::{
            create::RoomCreateEventContent, encryption::RoomEncryptionEventContent,
            guest_access::GuestAccess, history_visibility::HistoryVisibility, join_rules::JoinRule,
            tombstone::RoomTombstoneEventContent,
        },
        AnyStrippedStateEvent, AnySyncStateEvent, SyncStateEvent,
    },
    OwnedMxcUri, OwnedRoomAliasId, OwnedUserId,
};
use serde::{Deserialize, Serialize};

/// The name of the room, either from the metadata or calculaetd
/// according to [matrix specification](https://matrix.org/docs/spec/client_server/latest#calculating-the-display-name-for-a-room)
#[derive(Clone, Debug, Eq, PartialEq, Serialize, Deserialize)]
pub enum DisplayName {
    /// The room has been named explicitly as
    Named(String),
    /// The room has a canonical alias that should be used
    Aliased(String),
    /// The room has not given an explicit name but a name could be
    /// calculated
    Calculated(String),
    /// The room doesn't have a name right now, but used to have one
    /// e.g. because it was a DM and everyone has left the room
    EmptyWas(String),
    /// No useful name could be calculated or ever found
    Empty,
}

impl fmt::Display for DisplayName {
    fn fmt(&self, f: &mut fmt::Formatter<'_>) -> fmt::Result {
        match self {
            DisplayName::Named(s) | DisplayName::Calculated(s) | DisplayName::Aliased(s) => {
                write!(f, "{}", s)
            }
            DisplayName::EmptyWas(s) => write!(f, "Empty Room (was {})", s),
            DisplayName::Empty => write!(f, "Empty Room"),
        }
    }
}

/// A base room info struct that is the backbone of normal as well as stripped
/// rooms. Holds all the state events that are important to present a room to
/// users.
#[derive(Clone, Debug, Serialize, Deserialize)]
pub struct BaseRoomInfo {
    /// The avatar URL of this room.
    pub(crate) avatar_url: Option<OwnedMxcUri>,
    /// The canonical alias of this room.
    pub(crate) canonical_alias: Option<OwnedRoomAliasId>,
    /// The `m.room.create` event content of this room.
    pub(crate) create: Option<RoomCreateEventContent>,
    /// A list of user ids this room is considered as direct message, if this
    /// room is a DM.
    pub(crate) dm_targets: HashSet<OwnedUserId>,
    /// The `m.room.encryption` event content that enabled E2EE in this room.
    pub(crate) encryption: Option<RoomEncryptionEventContent>,
    /// The guest access policy of this room.
    pub(crate) guest_access: GuestAccess,
    /// The history visibility policy of this room.
    pub(crate) history_visibility: HistoryVisibility,
    /// The join rule policy of this room.
    pub(crate) join_rule: JoinRule,
    /// The maximal power level that can be found in this room.
    pub(crate) max_power_level: i64,
    /// The `m.room.name` of this room.
    pub(crate) name: Option<String>,
    /// The `m.room.tombstone` event content of this room.
    pub(crate) tombstone: Option<RoomTombstoneEventContent>,
    /// The topic of this room.
    pub(crate) topic: Option<String>,
}

impl BaseRoomInfo {
    /// Create a new, empty base room info.
    pub fn new() -> Self {
        Self::default()
    }

    pub(crate) fn calculate_room_name(
        &self,
        joined_member_count: u64,
        invited_member_count: u64,
        heroes: Vec<RoomMember>,
    ) -> DisplayName {
        calculate_room_name(
            joined_member_count,
            invited_member_count,
            heroes.iter().take(3).map(|mem| mem.name()).collect::<Vec<&str>>(),
        )
    }

    /// Handle a state event for this room and update our info accordingly.
    ///
    /// Returns true if the event modified the info, false otherwise.
    pub fn handle_state_event(&mut self, ev: &AnySyncStateEvent) -> bool {
        match ev {
            // No redacted branch - enabling encryption cannot be undone.
            AnySyncStateEvent::RoomEncryption(SyncStateEvent::Original(encryption)) => {
                self.encryption = Some(encryption.content.clone());
            }
            AnySyncStateEvent::RoomAvatar(a) => {
                self.avatar_url = a.as_original().and_then(|a| a.content.url.clone());
            }
            AnySyncStateEvent::RoomName(n) => {
                self.name =
                    n.as_original().and_then(|n| n.content.name.as_ref().map(|n| n.to_string()));
            }
            AnySyncStateEvent::RoomCreate(SyncStateEvent::Original(c)) if self.create.is_none() => {
                self.create = Some(c.content.clone());
            }
            AnySyncStateEvent::RoomHistoryVisibility(h) => {
                self.history_visibility = match h {
                    SyncStateEvent::Original(h) => h.content.history_visibility.clone(),
                    SyncStateEvent::Redacted(h) => h.content.history_visibility.clone(),
                };
            }
            AnySyncStateEvent::RoomGuestAccess(g) => {
                self.guest_access = g
                    .as_original()
                    .map_or(GuestAccess::Forbidden, |g| g.content.guest_access.clone());
            }
            AnySyncStateEvent::RoomJoinRules(c) => {
                self.join_rule = match c {
                    SyncStateEvent::Original(c) => c.content.join_rule.clone(),
                    SyncStateEvent::Redacted(c) => c.content.join_rule.clone(),
                };
            }
            AnySyncStateEvent::RoomCanonicalAlias(a) => {
                self.canonical_alias = a.as_original().and_then(|a| a.content.alias.clone());
            }
            AnySyncStateEvent::RoomTopic(t) => {
                self.topic = t.as_original().map(|t| t.content.topic.clone());
            }
            AnySyncStateEvent::RoomTombstone(t) => {
                self.tombstone = t.as_original().map(|t| t.content.clone());
            }
            AnySyncStateEvent::RoomPowerLevels(p) => {
                self.max_power_level = p
                    .power_levels()
                    .users
                    .values()
                    .fold(self.max_power_level, |acc, &p| max(acc, p.into()));
            }
            _ => return false,
        }

        true
    }

    /// Handle a stripped state event for this room and update our info
    /// accordingly.
    ///
    /// Returns true if the event modified the info, false otherwise.
    pub fn handle_stripped_state_event(&mut self, ev: &AnyStrippedStateEvent) -> bool {
        match ev {
            AnyStrippedStateEvent::RoomEncryption(encryption) => {
                self.encryption = Some(encryption.content.clone());
            }
            AnyStrippedStateEvent::RoomAvatar(a) => {
                self.avatar_url = a.content.url.clone();
            }
            AnyStrippedStateEvent::RoomName(n) => {
                self.name = n.content.name.as_ref().map(|n| n.to_string());
            }
            AnyStrippedStateEvent::RoomCreate(c) if self.create.is_none() => {
                self.create = Some(c.content.clone());
            }
            AnyStrippedStateEvent::RoomHistoryVisibility(h) => {
                self.history_visibility = h.content.history_visibility.clone();
            }
            AnyStrippedStateEvent::RoomGuestAccess(g) => {
                self.guest_access = g.content.guest_access.clone();
            }
            AnyStrippedStateEvent::RoomJoinRules(c) => {
                self.join_rule = c.content.join_rule.clone();
            }
            AnyStrippedStateEvent::RoomCanonicalAlias(a) => {
                self.canonical_alias = a.content.alias.clone();
            }
            AnyStrippedStateEvent::RoomTopic(t) => {
                self.topic = Some(t.content.topic.clone());
            }
            AnyStrippedStateEvent::RoomTombstone(t) => {
                self.tombstone = Some(t.content.clone());
            }
            AnyStrippedStateEvent::RoomPowerLevels(p) => {
                self.max_power_level = p
                    .content
                    .users
                    .values()
                    .fold(self.max_power_level, |acc, &p| max(acc, p.into()));
            }
            _ => return false,
        }

        true
    }
}

impl Default for BaseRoomInfo {
    fn default() -> Self {
        Self {
            avatar_url: None,
            canonical_alias: None,
            create: None,
            dm_targets: Default::default(),
            encryption: None,
            guest_access: GuestAccess::Forbidden,
            history_visibility: HistoryVisibility::WorldReadable,
            join_rule: JoinRule::Public,
            max_power_level: 100,
            name: None,
            tombstone: None,
            topic: None,
        }
    }
}

/// Calculate room name according to step 3 of the [naming algorithm.]
fn calculate_room_name(
    joined_member_count: u64,
    invited_member_count: u64,
    heroes: Vec<&str>,
) -> DisplayName {
    let heroes_count = heroes.len() as u64;
    let invited_joined = invited_member_count + joined_member_count;
    let invited_joined_minus_one = invited_joined.saturating_sub(1);

    let names = if heroes_count >= invited_joined_minus_one {
        let mut names = heroes;
        // stabilize ordering
        names.sort_unstable();
        names.join(", ")
    } else if heroes_count < invited_joined_minus_one && invited_joined > 1 {
        let mut names = heroes;
        names.sort_unstable();

        // TODO: What length does the spec want us to use here and in
        // the `else`?
        format!("{}, and {} others", names.join(", "), (invited_joined - heroes_count))
    } else {
        "".to_owned()
    };

    // User is alone.
    if invited_joined <= 1 {
        if names.is_empty() {
            DisplayName::Empty
        } else {
            DisplayName::EmptyWas(names)
        }
    } else {
        DisplayName::Calculated(names)
    }
}

#[cfg(test)]
mod tests {
    use super::*;
    #[test]

    fn test_calculate_room_name() {
        let mut actual = calculate_room_name(2, 0, vec!["a"]);
        assert_eq!(DisplayName::Calculated("a".to_owned()), actual);

        actual = calculate_room_name(3, 0, vec!["a", "b"]);
        assert_eq!(DisplayName::Calculated("a, b".to_owned()), actual);

        actual = calculate_room_name(4, 0, vec!["a", "b", "c"]);
        assert_eq!(DisplayName::Calculated("a, b, c".to_owned()), actual);

        actual = calculate_room_name(5, 0, vec!["a", "b", "c"]);
        assert_eq!(DisplayName::Calculated("a, b, c, and 2 others".to_owned()), actual);

        actual = calculate_room_name(0, 0, vec![]);
        assert_eq!(DisplayName::Empty, actual);

        actual = calculate_room_name(1, 0, vec![]);
        assert_eq!(DisplayName::Empty, actual);

        actual = calculate_room_name(0, 1, vec![]);
        assert_eq!(DisplayName::Empty, actual);

        actual = calculate_room_name(1, 0, vec!["a"]);
        assert_eq!(DisplayName::EmptyWas("a".to_owned()), actual);

        actual = calculate_room_name(1, 0, vec!["a", "b"]);
        assert_eq!(DisplayName::EmptyWas("a, b".to_owned()), actual);

        actual = calculate_room_name(1, 0, vec!["a", "b", "c"]);
        assert_eq!(DisplayName::EmptyWas("a, b, c".to_owned()), actual);
    }
}<|MERGE_RESOLUTION|>--- conflicted
+++ resolved
@@ -1,11 +1,7 @@
 mod members;
 mod normal;
 
-<<<<<<< HEAD
-use std::{cmp::max, fmt};
-=======
-use std::{cmp::max, collections::HashSet};
->>>>>>> 910bf531
+use std::{cmp::max, fmt, collections::HashSet};
 
 pub use members::RoomMember;
 pub use normal::{Room, RoomInfo, RoomType};
