// Copyright 2022 The Matrix.org Foundation C.I.C.
//
// Licensed under the Apache License, Version 2.0 (the "License");
// you may not use this file except in compliance with the License.
// You may obtain a copy of the License at
//
//     http://www.apache.org/licenses/LICENSE-2.0
//
// Unless required by applicable law or agreed to in writing, software
// distributed under the License is distributed on an "AS IS" BASIS,
// WITHOUT WARRANTIES OR CONDITIONS OF ANY KIND, either express or implied.
// See the License for the specific language governing permissions and
// limitations under the License.

#![doc = include_str!("../README.md")]
#![warn(missing_debug_implementations)]

use std::pin::Pin;

use futures_core::Future;
#[doc(no_inline)]
pub use ruma;

pub mod debug;
pub mod deserialized_responses;
pub mod executor;
pub mod failures_cache;
pub mod linked_chunk;
pub mod locks;
pub mod ring_buffer;
<<<<<<< HEAD
pub mod runtime;
=======
pub mod serde_helpers;
>>>>>>> c6e55c1a
pub mod sleep;
pub mod store_locks;
pub mod stream;
pub mod timeout;
pub mod tracing_timer;
pub mod ttl_cache;

// We cannot currently measure test coverage in the WASM environment, so
// js_tracing is incorrectly flagged as untested. Disable coverage checking for
// it.
#[cfg(all(target_family = "wasm", not(tarpaulin_include)))]
pub mod js_tracing;

pub use store_locks::LEASE_DURATION_MS;

/// Alias for `Send` on non-wasm, empty trait (implemented by everything) on
/// wasm.
#[cfg(not(target_family = "wasm"))]
pub trait SendOutsideWasm: Send {}
#[cfg(not(target_family = "wasm"))]
impl<T: Send> SendOutsideWasm for T {}

/// Alias for `Send` on non-wasm, empty trait (implemented by everything) on
/// wasm.
#[cfg(target_family = "wasm")]
pub trait SendOutsideWasm {}
#[cfg(target_family = "wasm")]
impl<T> SendOutsideWasm for T {}

/// Alias for `Sync` on non-wasm, empty trait (implemented by everything) on
/// wasm.
#[cfg(not(target_family = "wasm"))]
pub trait SyncOutsideWasm: Sync {}
#[cfg(not(target_family = "wasm"))]
impl<T: Sync> SyncOutsideWasm for T {}

/// Alias for `Sync` on non-wasm, empty trait (implemented by everything) on
/// wasm.
#[cfg(target_family = "wasm")]
pub trait SyncOutsideWasm {}
#[cfg(target_family = "wasm")]
impl<T> SyncOutsideWasm for T {}

/// Super trait that is used for our store traits, this trait will differ if
/// it's used on WASM. WASM targets will not require `Send` and `Sync` to have
/// implemented, while other targets will.
pub trait AsyncTraitDeps: std::fmt::Debug + SendOutsideWasm + SyncOutsideWasm {}
impl<T: std::fmt::Debug + SendOutsideWasm + SyncOutsideWasm> AsyncTraitDeps for T {}

// TODO: Remove in favor of impl Trait once allowed in associated types
#[macro_export]
macro_rules! boxed_into_future {
    () => {
        $crate::boxed_into_future!(extra_bounds: );
    };
    (extra_bounds: $($extra_bounds:tt)*) => {
        #[cfg(target_family = "wasm")]
        type IntoFuture = ::std::pin::Pin<::std::boxed::Box<
            dyn ::std::future::Future<Output = Self::Output> + $($extra_bounds)*
        >>;
        #[cfg(not(target_family = "wasm"))]
        type IntoFuture = ::std::pin::Pin<::std::boxed::Box<
            dyn ::std::future::Future<Output = Self::Output> + Send + $($extra_bounds)*
        >>;
    };
}

/// A `Box::pin` future that is `Send` on non-wasm, and without `Send` on wasm.
#[cfg(target_family = "wasm")]
pub type BoxFuture<'a, T> = Pin<Box<dyn Future<Output = T> + 'a>>;
#[cfg(not(target_family = "wasm"))]
pub type BoxFuture<'a, T> = Pin<Box<dyn Future<Output = T> + Send + 'a>>;

#[cfg(feature = "uniffi")]
uniffi::setup_scaffolding!();<|MERGE_RESOLUTION|>--- conflicted
+++ resolved
@@ -28,11 +28,8 @@
 pub mod linked_chunk;
 pub mod locks;
 pub mod ring_buffer;
-<<<<<<< HEAD
 pub mod runtime;
-=======
 pub mod serde_helpers;
->>>>>>> c6e55c1a
 pub mod sleep;
 pub mod store_locks;
 pub mod stream;
