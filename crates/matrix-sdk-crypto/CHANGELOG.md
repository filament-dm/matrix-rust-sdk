# Changelog

All notable changes to this project will be documented in this file.

<!-- next-header -->

## [Unreleased] - ReleaseDate

<<<<<<< HEAD
- Add experimental APIs for sharing encrypted room key history with new members, `Store::build_room_key_bundle` and `OlmMachine::share_room_key_bundle_data`.
  ([#4775](https://github.com/matrix-org/matrix-rust-sdk/pull/4775), [#4864](https://github.com/matrix-org/matrix-rust-sdk/pull/4864))
=======
### Features

- Check the `sender_device_keys` field on *all* incoming Olm-encrypted to-device messages
  and ignore any to-device messages which include the field but whose data is invalid
  (as per [MSC4147](https://github.com/matrix-org/matrix-spec-proposals/pull/4147)).
  ([#4922](https://github.com/matrix-org/matrix-rust-sdk/pull/4922))
>>>>>>> 22d092b8

## [0.11.0] - 2025-04-11

### Features

- [**breaking**] Add support for the shared history flag defined in
  [MSC3061](https://github.com/matrix-org/matrix-spec-proposals/pull/3061).
  The shared history flag is now respected when room keys are received as an
  `m.room_key` event as well as when they are imported from a backup or a file
  export. We also ensure to set the flag when we send out room keys. Due to
  this, a new argument to the constructor for `room_key::MegolmV1AesSha2Content`
  has been added and `PickledInboundGroupSession` has received a new
  `shared_history` field that defaults to `false.`
  ([#4700](https://github.com/matrix-org/matrix-rust-sdk/pull/4700))

## [0.10.0] - 2025-02-04

### Features

- [**breaking**] `CollectStrategy::DeviceBasedStrategy` is now split into three
  separate strategies (`AllDevices`, `ErrorOnVerifiedUserProblem`,
  `OnlyTrustedDevices`), to make the behaviour clearer.
  ([#4581](https://github.com/matrix-org/matrix-rust-sdk/pull/4581))

- Accept stable identifier `sender_device_keys` for MSC4147 (Including device
  keys with Olm-encrypted events).
  ([#4420](https://github.com/matrix-org/matrix-rust-sdk/pull/4420))

- Room keys are not shared with unsigned dehydrated devices.
  ([#4551](https://github.com/matrix-org/matrix-rust-sdk/pull/4551))

- Have the `RoomIdentityProvider` return processing changes when identities transition
  to `IdentityState::Verified` too.
  ([#4670](https://github.com/matrix-org/matrix-rust-sdk/pull/4670))

## [0.9.0] - 2024-12-18

### Features

- [**breaking**] Expose new API
  `DehydratedDevices::get_dehydrated_device_pickle_key`,
  `DehydratedDevices::save_dehydrated_device_pickle_key` and
  `DehydratedDevices::delete_dehydrated_device_pickle_key` to store/load the
  dehydrated device pickle key. This allows client to automatically rotate
  the dehydrated device to avoid one-time-keys exhaustion and to_device
  accumulation.
  `DehydratedDevices::keys_for_upload` and
  `DehydratedDevices::rehydrate` now use the `DehydratedDeviceKey` as parameter
  instead of a raw byte array. Use `DehydratedDeviceKey::from_bytes` to migrate.
  ([#4383](https://github.com/matrix-org/matrix-rust-sdk/pull/4383))

- Add extra logging in `OtherUserIdentity::pin_current_master_key` and
  `OtherUserIdentity::withdraw_verification`.
  ([#4415](https://github.com/matrix-org/matrix-rust-sdk/pull/4415))

- Added new `UtdCause` variants `WithheldForUnverifiedOrInsecureDevice` and `WithheldBySender`.
  These variants provide clearer categorization for expected Unable-To-Decrypt (UTD) errors
  when the sender either did not wish to share or was unable to share the room_key.
  ([#4305](https://github.com/matrix-org/matrix-rust-sdk/pull/4305))

- `UtdCause` has two new variants that replace the existing `HistoricalMessage`:
  `HistoricalMessageAndBackupIsDisabled` and `HistoricalMessageAndDeviceIsUnverified`.
  These give more detail about what went wrong and allow us to suggest to users
  what actions they can take to fix the problem. See the doc comments on these
  variants for suggested wording.
  ([#4384](https://github.com/matrix-org/matrix-rust-sdk/pull/4384))

## [0.8.0] - 2024-11-19

### Features

- Pin identity when we withdraw verification.

- Expose new method `OlmMachine::room_keys_withheld_received_stream`, to allow
  applications to receive notifications about received `m.room_key.withheld`
  events.
  ([#3660](https://github.com/matrix-org/matrix-rust-sdk/pull/3660)),
  ([#3674](https://github.com/matrix-org/matrix-rust-sdk/pull/3674))

- Expose new method `OlmMachine::clear_crypto_cache()`, with FFI bindings.
  ([#3462](https://github.com/matrix-org/matrix-rust-sdk/pull/3462))

- Expose new method `OlmMachine::upload_device_keys()`.
  ([#3457](https://github.com/matrix-org/matrix-rust-sdk/pull/3457))

- Expose new method `CryptoStore::import_room_keys`.
  ([#3448](https://github.com/matrix-org/matrix-rust-sdk/pull/3448))

- Expose new method `BackupMachine::backup_version`.
  ([#3320](https://github.com/matrix-org/matrix-rust-sdk/pull/3320))

- Add data types to parse the QR code data for the QR code login defined in.
  [MSC4108](https://github.com/matrix-org/matrix-spec-proposals/pull/4108)

- Expose new method `CryptoStore::clear_caches`.
  ([#3338](https://github.com/matrix-org/matrix-rust-sdk/pull/3338))

- Expose new method `OlmMachine::device_creation_time`.
  ([#3275](https://github.com/matrix-org/matrix-rust-sdk/pull/3275))

- Log more details about the Olm session after encryption and decryption.
  ([#3242](https://github.com/matrix-org/matrix-rust-sdk/pull/3242))

- When Olm message decryption fails, report the error code(s) from the failure.
  ([#3212](https://github.com/matrix-org/matrix-rust-sdk/pull/3212))

- Expose new methods `OlmMachine::set_room_settings` and
  `OlmMachine::get_room_settings`.
  ([#3042](https://github.com/matrix-org/matrix-rust-sdk/pull/3042))

- Add new properties `session_rotation_period` and
  `session_rotation_period_msgs` to `store::RoomSettings`.
  ([#3042](https://github.com/matrix-org/matrix-rust-sdk/pull/3042))

- Fix bug which caused `SecretStorageKey` to incorrectly reject secret storage
  keys whose metadata lacked check fields.
  ([#3046](https://github.com/matrix-org/matrix-rust-sdk/pull/3046))

- Add new API `Device::encrypt_event_raw` that allows
  to encrypt an event to a specific device.
  ([#3091](https://github.com/matrix-org/matrix-rust-sdk/pull/3091))

- Add new API `store::Store::export_room_keys_stream` that provides room
  keys on demand.

- Include event timestamps on logs from event decryption.
  ([#3194](https://github.com/matrix-org/matrix-rust-sdk/pull/3194))


### Refactor

- Fix [#4424](https://github.com/matrix-org/matrix-rust-sdk/issues/4424) Failed
  storage upgrade for "PreviouslyVerifiedButNoLonger". This bug caused errors to
  occur when loading crypto information from storage, which typically prevented
  apps from starting correctly.
  ([#4430](https://github.com/matrix-org/matrix-rust-sdk/pull/4430))

- Add new method `OlmMachine::try_decrypt_room_event`.
  ([#4116](https://github.com/matrix-org/matrix-rust-sdk/pull/4116))

- Add reason code to `matrix_sdk_common::deserialized_responses::UnableToDecryptInfo`.
  ([#4116](https://github.com/matrix-org/matrix-rust-sdk/pull/4116))

- [**breaking**] The `UserIdentity` struct has been renamed to `OtherUserIdentity`.
  ([#4036](https://github.com/matrix-org/matrix-rust-sdk/pull/4036]))

- [**breaking**] The `UserIdentities` enum has been renamed to `UserIdentity`.
  ([#4036](https://github.com/matrix-org/matrix-rust-sdk/pull/4036]))

- Change the withheld code for keys not shared due to the
  `IdentityBasedStrategy`, from `m.unauthorised` to `m.unverified`.
  ([#3985](https://github.com/matrix-org/matrix-rust-sdk/pull/3985))

- Improve logging for undecryptable Megolm events.
  ([#3989](https://github.com/matrix-org/matrix-rust-sdk/pull/3989))

- Miscellaneous improvements to logging for verification and `OwnUserIdentity`
  updates.
  ([#3949](https://github.com/matrix-org/matrix-rust-sdk/pull/3949))

- Update `SenderData` on existing inbound group sessions when we receive
  updates via `/keys/query`.
  ([#3849](https://github.com/matrix-org/matrix-rust-sdk/pull/3849))

- Add message IDs to all outgoing to-device messages encrypted by
  `matrix-sdk-crypto`. The `message-ids` feature of `matrix-sdk-crypto` and
  `matrix-sdk-base` is now a no-op.
  ([#3776](https://github.com/matrix-org/matrix-rust-sdk/pull/3776))

- Log the content of received `m.room_key.withheld` to-device events.
  ([#3591](https://github.com/matrix-org/matrix-rust-sdk/pull/3591))

- Attempt to decrypt bundled events (reactions and the latest thread reply) if
  they are found in the unsigned part of an event.
  ([#3468](https://github.com/matrix-org/matrix-rust-sdk/pull/3468))

- Sign the device keys with the user-identity (i.e. cross-signing keys) if
  we're uploading the device keys and if the cross-signing keys are available.
  This approach eliminates the need to upload signatures in a separate request,
  ensuring that other users/devices will never encounter this device without a
  signature from their user identity. Consequently, they will never see the
  device as unverified.
  ([#3453](https://github.com/matrix-org/matrix-rust-sdk/pull/3453))

- Avoid emitting entries from `identities_stream_raw` and `devices_stream` when
  we receive a `/keys/query` response which shows that no devices changed.
  ([#3442](https://github.com/matrix-org/matrix-rust-sdk/pull/3442))

- Fallback keys are rotated in a time-based manner, instead of waiting for the
  server to tell us that a fallback key got used.
  ([#3151](https://github.com/matrix-org/matrix-rust-sdk/pull/3151))

Breaking changes:

- [**breaking**] `VerificationRequestState::Transitioned` now includes a new field
  `other_device_data` of type `DeviceData`.
  ([#4153](https://github.com/matrix-org/matrix-rust-sdk/pull/4153))

- [**breaking**] `OlmMachine::decrypt_room_event` now returns a `DecryptedRoomEvent` type,
  instead of the more generic `TimelineEvent` type.

- [**breaking**] **NOTE**: this version causes changes to the format of the serialised data in
  the CryptoStore, meaning that, once upgraded, it will not be possible to roll
  back applications to earlier versions without breaking user sessions.

- [**breaking**] Renamed `VerificationLevel::PreviouslyVerified` to
  `VerificationLevel::VerificationViolation`.

- [**breaking**] `OlmMachine::decrypt_room_event` now takes a
  `DecryptionSettings` argument, which includes a `TrustRequirement` indicating
  the required trust level for the sending device.  When it is called with
  `TrustRequirement` other than `TrustRequirement::Unverified`, it may return
  the new `MegolmError::SenderIdentityNotTrusted` variant if the sending device
  does not satisfy the required trust level.
  ([#3899](https://github.com/matrix-org/matrix-rust-sdk/pull/3899))

- [**breaking**] Change the structure of the `SenderData` enum to separate
  variants for previously-verified, unverified and verified.
  ([#3877](https://github.com/matrix-org/matrix-rust-sdk/pull/3877))

- [**breaking**] Where `EncryptionInfo` is returned it may include the new
  `PreviouslyVerified` variant of `VerificationLevel` to indicate that the user
  was previously verified and is no longer verified.
  ([#3877](https://github.com/matrix-org/matrix-rust-sdk/pull/3877))

- [**breaking**] Expose new methods `OwnUserIdentity::was_previously_verified`,
  `OwnUserIdentity::withdraw_verification`, and
  `OwnUserIdentity::has_verification_violation`, which track whether our own
  identity was previously verified.
  ([#3846](https://github.com/matrix-org/matrix-rust-sdk/pull/3846))

- [**breaking**] Add a new `error_on_verified_user_problem` property to
  `CollectStrategy::DeviceBasedStrategy`, which, when set, causes
  `OlmMachine::share_room_key` to fail with an error if any verified users on
  the recipient list have unsigned devices, or are no longer verified.

  When `CallectStrategy::IdentityBasedStrategy` is used,
  `OlmMachine::share_room_key` will fail with an error if any verified users on
  the recipient list are no longer verified, or if our own device is not
  properly cross-signed.

  Also remove `CollectStrategy::new_device_based`: callers should construct a
  `CollectStrategy::DeviceBasedStrategy` directly.

  `EncryptionSettings::new` now takes a `CollectStrategy` argument, instead of a
  list of booleans.
  ([#3810](https://github.com/matrix-org/matrix-rust-sdk/pull/3810))
  ([#3816](https://github.com/matrix-org/matrix-rust-sdk/pull/3816))
  ([#3896](https://github.com/matrix-org/matrix-rust-sdk/pull/3896))

- [**breaking**] Remove the method `OlmMachine::clear_crypto_cache()`, crypto
  stores are not supposed to have any caches anymore.

- [**breaking**] Add a `custom_account` argument to the
  `OlmMachine::with_store()` method, this allows users to learn their identity
  keys before they get access to the user and device ID.
  ([#3451](https://github.com/matrix-org/matrix-rust-sdk/pull/3451))

- [**breaking**] Add a `backup_version` argument to `CryptoStore`'s
  `inbound_group_sessions_for_backup`,
  `mark_inbound_group_sessions_as_backed_up` and `inbound_group_session_counts`
  methods. ([#3253](https://github.com/matrix-org/matrix-rust-sdk/pull/3253))

- [**breaking**] Rename the `OlmMachine::invalidate_group_session` method to
  `OlmMachine::discard_room_key`.

- [**breaking**] Move `OlmMachine::export_room_keys` to `matrix_sdk_crypto::store::Store`.
  (Call it with `olm_machine.store().export_room_keys(...)`.)

- [**breaking**] Add new `dehydrated` property to `olm::account::PickledAccount`.
  ([#3164](https://github.com/matrix-org/matrix-rust-sdk/pull/3164))

- [**breaking**] Remove deprecated `OlmMachine::import_room_keys`.
  ([#3448](https://github.com/matrix-org/matrix-rust-sdk/pull/3448))

- [**breaking**] Add the `SasState::Created` variant to differentiate the state between the
  party that sent the verification start and the party that received it.

- [**breaking**] Deprecate `BackupMachine::import_backed_up_room_keys`.
  ([#3448](https://github.com/matrix-org/matrix-rust-sdk/pull/3448))


# 0.7.2

### Security Fixes

- Fix `UserIdentity::is_verified` to take into account our own identity
  [#d8d9dae](https://github.com/matrix-org/matrix-rust-sdk/commit/d8d9dae9d77bee48a2591b9aad9bd2fa466354cc) (Moderate, [GHSA-4qg4-cvh2-crgg](https://github.com/matrix-org/matrix-rust-sdk/security/advisories/GHSA-4qg4-cvh2-crgg)).

# 0.7.1
### Security Fixes

- Don't log the private part of the backup key, introduced in [#71136e4](https://github.com/matrix-org/matrix-rust-sdk/commit/71136e44c03c79f80d6d1a2446673bc4d53a2067).

# 0.7.0

- Add method to mark a list of inbound group sessions as backed up:
  `CryptoStore::mark_inbound_group_sessions_as_backed_up`

- `OlmMachine::toggle_room_key_forwarding` is replaced by two separate methods:

  * `OlmMachine::set_room_key_requests_enabled`, which controls whether
    outgoing room key requests are enabled, and:

  * `OlmMachine::set_room_key_forwarding_enabled`, which controls whether we
    automatically reply to incoming room key requests.

  `OlmMachine::is_room_key_forwarding_enabled` is updated to return the setting
  of `OlmMachine::set_room_key_forwarding_enabled`, while
  `OlmMachine::are_room_key_requests_enabled` is added to return the setting of
  `OlmMachine::set_room_key_requests_enabled`.

  ([#2902](https://github.com/matrix-org/matrix-rust-sdk/pull/2902))

- Improve performance of `share_room_key`.
  ([#2862](https://github.com/matrix-org/matrix-rust-sdk/pull/2862))

- `get_missing_sessions`: Don't block waiting for `/keys/query` requests on
  blacklisted servers, and improve performance.
  ([#2845](https://github.com/matrix-org/matrix-rust-sdk/pull/2845))

- Generalize `olm::Session::encrypt` to accept any value implementing
  `Serialize` for the `value` parameter, instead of specifically
  `serde_json::Value`. Note that references to `Serialize`-implementing types
  themselves implement `Serialize`.

- Change the argument to `OlmMachine::receive_sync_changes` to be an
  `EncryptionSyncChanges` struct packing all the arguments instead of many
  single arguments. The new `next_batch_token` field there should be the
  `next_batch` value read from the latest sync response.

- Handle missing devices in `/keys/claim` responses.
  ([#2805](https://github.com/matrix-org/matrix-rust-sdk/pull/2805))

- Add the higher level decryption method `decrypt_session_data` to the
  `BackupDecryptionKey` type.

- Add a higher level method to create signatures for the backup info. The
  `OlmMachine::backup_machine()::sign_backup()` method can be used to add
  signatures to a `RoomKeyBackupInfo`.

- Remove the `backups_v1` feature, backups support is now enabled by default.

- Use the `Signatures` type as the return value for the
  `MegolmV1BackupKey::signatures()` method.

- Add two new methods to import room keys,
  `OlmMachine::store()::import_exported_room_keys()` for file exports and
  `OlmMachine::backup_machine()::import_backed_up_room_keys()` for backups. The
  `OlmMachine::import_room_keys()` method is now deprecated.

- The parameter order of `OlmMachine::encrypt_room_event_raw` and
  `OutboundGroupSession::encrypt` has changed, `content` is now last
  - The parameter type of `content` has also changed, from `serde_json::Value`
    to `&Raw<AnyMessageLikeEventContent>`

- Change the return value of `bootstrap_cross_signing` so it returns an extra
  keys upload request.  The three requests must be sent in the order they
  appear in the return tuple.

- Stop logging large quantities of data about the `Store` during olm
  decryption.

- Remove spurious "Unknown outgoing secret request" warning which was logged
  for every outgoing secret request.

- Clean up the logging of to-device messages in `share_room_key`.

- Expose new `OlmMachine::get_room_event_encryption_info` method.

- Add support for secret storage.

- Add initial support for MSC3814 - dehydrated devices.

- Mark our `OwnUserIdentity` as verified if we successfully import the matching
  private keys.

- The `OlmMachine::export_cross_signing_keys()` method now returns a `Result`.
  This removes an `unwrap()` from the codebase.

- Add support for the `hkdf-hmac-sha256.v2` SAS message authentication code.

- Ensure that the correct short authentication strings are used when accepting a
  SAS verification with the `Sas::accept()` method.

- Add a new optional `message-ids` feature which adds a unique ID to the content
  of `m.room.encrypted` event contents which get sent out.

- Disable the automatic-key-forwarding feature by default.

- Add a new variant to the `VerificationRequestState` enum called
  `Transitioned`. This enum variant is used when a `VerificationRequest`
  transitions into a concrete `Verification` object. The concrete `Verification`
  object is given as associated data in the `Transitioned` enum variant.

- Replace the libolm backup encryption code with a native Rust version. This
  adds WASM support to the backups_v1 feature.

- Add new API `store::Store::room_keys_received_stream` to provide
  updates of room keys being received.

- Add new method `identities::device::Device::first_time_seen_ts`
  that allows to get a local timestamp of when the device was first seen by
  the sdk (in seconds since epoch).

- When rejecting a key-verification request over to-device messages, send the
  `m.key.verification.cancel` to the device that made the request, rather than
  broadcasting to all devices.

- Expose `VerificationRequest::time_remaining`.

- For verification-via-emojis, return the word "Aeroplane" rather than
  "Airplane", for consistency with the Matrix spec.

- Fix handling of SAS verification start events once we have shown a QR code.

- Fix a bug which could cause generated one-time-keys not to be persisted.

- Fix parsing error for `POST /_matrix/client/v3/keys/signatures/upload`
  responses generated by Synapse.

- Add new API `OlmMachine::query_keys_for_users` for generating out-of-band key
  queries.

- Rename "recovery key" to "backup decryption key" to avoid confusion with the
  secret-storage key which is also known as a recovery key.

  This affects the `matrix_sdk_crypto::store::RecoveryKey` struct itself (now
  renamed to `BackupDecryptionKey`, as well as
  `BackupMachine::save_recovery_key` (now `save_decryption_key`).

- Change the returned success value type of `BackupMachine::backup` from
  `OutgoingRequest` to `(OwnedTransactionId, KeysBackupRequest)`.<|MERGE_RESOLUTION|>--- conflicted
+++ resolved
@@ -6,17 +6,15 @@
 
 ## [Unreleased] - ReleaseDate
 
-<<<<<<< HEAD
+### Features
+
 - Add experimental APIs for sharing encrypted room key history with new members, `Store::build_room_key_bundle` and `OlmMachine::share_room_key_bundle_data`.
   ([#4775](https://github.com/matrix-org/matrix-rust-sdk/pull/4775), [#4864](https://github.com/matrix-org/matrix-rust-sdk/pull/4864))
-=======
-### Features
 
 - Check the `sender_device_keys` field on *all* incoming Olm-encrypted to-device messages
   and ignore any to-device messages which include the field but whose data is invalid
   (as per [MSC4147](https://github.com/matrix-org/matrix-spec-proposals/pull/4147)).
   ([#4922](https://github.com/matrix-org/matrix-rust-sdk/pull/4922))
->>>>>>> 22d092b8
 
 ## [0.11.0] - 2025-04-11
 
