--- conflicted
+++ resolved
@@ -146,12 +146,7 @@
         let name = format!("{prefix:0}::matrix-sdk-crypto");
 
         // Open my_db v1
-<<<<<<< HEAD
-        let mut db_req: OpenDbRequest = IdbDatabase::open_f64(&name, 2.0)?;
-
-=======
-        let mut db_req: OpenDbRequest = IdbDatabase::open_u32(&name, 2)?;
->>>>>>> a134cc37
+        let mut db_req: OpenDbRequest = IdbDatabase::open_u32(&name, 3)?;
         db_req.set_on_upgrade_needed(Some(|evt: &IdbVersionChangeEvent| -> Result<(), JsValue> {
             // Even if the web-sys bindings expose the version as a f64, the IndexedDB API
             // works with an unsigned integer.
@@ -189,9 +184,10 @@
                 // Let's just drop the whole object store.
                 db.delete_object_store(keys::INBOUND_GROUP_SESSIONS)?;
                 db.create_object_store(keys::INBOUND_GROUP_SESSIONS)?;
-
-<<<<<<< HEAD
-            if old_version < 2.0 {
+                db.create_object_store(keys::ROOM_SETTINGS)?;
+            }
+
+            if old_version < 3 {
                 let db = evt.db();
 
                 // We changed the way we store outbound session.
@@ -202,9 +198,6 @@
 
                 // Support for MSC2399 withheld codes
                 db.create_object_store(keys::DIRECT_WITHHELD_INFO)?;
-=======
->>>>>>> a134cc37
-                db.create_object_store(keys::ROOM_SETTINGS)?;
             }
 
             Ok(())
@@ -463,7 +456,6 @@
                 .put_key_val(&JsValue::from_str(keys::BACKUP_KEY_V1), &self.serialize_value(&a)?)?;
         }
 
-
         if !changes.sessions.is_empty() {
             let sessions = tx.object_store(keys::SESSION)?;
 
@@ -475,7 +467,6 @@
                 let key = self.encode_key(keys::SESSION, (&sender_key, session_id));
 
                 sessions.put_key_val(&key, &self.serialize_value(&pickle)?)?;
-
             }
         }
 
